set(TESTUNIT "${LIBNAME}-testrunner")

# Sources
file(GLOB SRCS_G "src/*.cpp")
POCO_SOURCES_AUTO( TEST_SRCS ${SRCS_G})

# Headers
file(GLOB_RECURSE HDRS_G "src/*.h" )
POCO_HEADERS_AUTO( TEST_SRCS ${HDRS_G})

POCO_SOURCES_AUTO_PLAT( TEST_SRCS OFF
    src/WinDriver.cpp
)

POCO_SOURCES_AUTO_PLAT( TEST_SRCS WINCE
    src/WinCEDriver.cpp
)

add_executable( ${TESTUNIT} ${TEST_SRCS} )
add_test(NAME ${LIBNAME} WORKING_DIRECTORY ${CMAKE_CURRENT_BINARY_DIR} COMMAND ${TESTUNIT} -all)
<<<<<<< HEAD
target_link_libraries( ${TESTUNIT}  PocoJSON PocoFoundation PocoCppUnit )
=======
target_link_libraries( ${TESTUNIT} ${CMAKE_THREAD_LIBS_INIT} PocoJSON PocoFoundation CppUnit )
>>>>>>> d49ea8a5

# The test is run in the build directory. So the test data is copied there too
add_custom_command(TARGET ${TESTUNIT} POST_BUILD
                   COMMAND ${CMAKE_COMMAND} -E copy_directory ${CMAKE_CURRENT_SOURCE_DIR}/data ${CMAKE_CURRENT_BINARY_DIR}/data )<|MERGE_RESOLUTION|>--- conflicted
+++ resolved
@@ -18,11 +18,8 @@
 
 add_executable( ${TESTUNIT} ${TEST_SRCS} )
 add_test(NAME ${LIBNAME} WORKING_DIRECTORY ${CMAKE_CURRENT_BINARY_DIR} COMMAND ${TESTUNIT} -all)
-<<<<<<< HEAD
-target_link_libraries( ${TESTUNIT}  PocoJSON PocoFoundation PocoCppUnit )
-=======
-target_link_libraries( ${TESTUNIT} ${CMAKE_THREAD_LIBS_INIT} PocoJSON PocoFoundation CppUnit )
->>>>>>> d49ea8a5
+
+target_link_libraries( ${TESTUNIT} ${CMAKE_THREAD_LIBS_INIT} PocoJSON PocoFoundation PocoCppUnit )
 
 # The test is run in the build directory. So the test data is copied there too
 add_custom_command(TARGET ${TESTUNIT} POST_BUILD
