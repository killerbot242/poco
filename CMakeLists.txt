--- conflicted
+++ resolved
@@ -140,14 +140,10 @@
 # Collect the built libraries and include dirs, the will be used to create the PocoConfig.cmake file
 set(Poco_COMPONENTS "")
 
-<<<<<<< HEAD
-if (ENABLE_CPPUNIT)
-=======
 # Pthreads/threads support
 find_package(Threads REQUIRED)
 
 if (ENABLE_TESTS)
->>>>>>> d49ea8a5
    add_subdirectory(CppUnit)
    list(APPEND Poco_COMPONENTS "CppUnit")
 endif ()
