language: cpp

cache:
 - apt

branches:
  except:
    - /.*pp.eyor.*/

before_install:
  # we need a recent version of CMake
  # - sudo add-apt-repository -y ppa:andykimpe/cmake3
  # linux prereqisite packages
  - if [ "$TRAVIS_OS_NAME" == "linux" ]; then wget --no-check-certificate https://www.cmake.org/files/v3.2/cmake-3.2.3-Linux-x86_64.tar.gz; fi
  - if [ "$TRAVIS_OS_NAME" == "linux" ]; then tar -xzvf cmake-3.2.3-Linux-x86_64.tar.gz; fi
  - if [ "$TRAVIS_OS_NAME" == "linux" ]; then export PATH=$PWD/cmake-3.2.3-Linux-x86_64/bin:$PATH; fi
  - if [ "$TRAVIS_OS_NAME" == "linux" ]; then sudo apt-get update -qq; fi
  - if [ "$TRAVIS_OS_NAME" == "linux" ]; then sudo apt-get install -qq -y unixodbc-dev libmysqlclient-dev libsqlite3-dev; fi 
  - if [ "$TRAVIS_OS_NAME" == "linux" ]; then sudo apt-get install -qq -y g++-arm-linux-gnueabi g++-arm-linux-gnueabihf clang-3.5; fi
  - if [ "$TRAVIS_OS_NAME" == "linux" ]; then sudo apt-get install -qq -y sloccount cppcheck; fi
  - if [ "$TRAVIS_OS_NAME" == "linux" ]; then sudo add-apt-repository -y ppa:ubuntu-toolchain-r/test; fi
  - if [ "$TRAVIS_OS_NAME" == "linux" ]; then sudo apt-get update -qq; fi
  - if [ "$TRAVIS_OS_NAME" == "linux" ]; then sudo apt-get install -qq -y g++-4.8; fi

services:
  - mongodb
  - redis-server
  - postgresql
  - mysql

addons:
  postgresql: "9.3"


notifications:
  slack: 
    rooms:
      - pocoproject:ItIUZvs8aJGyPdaKxIKMnS1t#travis

env:
  global: 
    TEST_NAME=""
    
before_script:
 - echo ${TEST_NAME}
 - sqlite3 -version
 - chmod 755 ./travis/Linux/runtests.sh
 - chmod 755 ./travis/OSX/runtests.sh
 - if [ "$TRAVIS_OS_NAME" == "linux" ]; then mysql -u root -e 'create database pocotestdb;'; fi
 - if [ "$TRAVIS_OS_NAME" == "linux" ]; then mysql --version; fi
 - if [ "$TRAVIS_OS_NAME" == "linux" ]; then postgres --version; fi

matrix:
  fast_finish: true

  include:
    - env:    TEST_NAME="OSX   clang (make) bundled"
      os: osx
      compiler: clang
      script:
        - export CC="clang"
        - export CXX="clang++"
        - clang++ -x c++ /dev/null -dM -E
<<<<<<< HEAD
        - ./configure --everything --omit=Data/ODBC,Data/MySQL,Data/PostgreSQL && make -s -j2
        - sudo make install
=======
        - ./configure --everything --omit=Data/ODBC,Data/MySQL,Data/SQLite,Data/PostgreSQL && make -s -j2 && sudo make install
>>>>>>> d49ea8a5
        - ./travis/OSX/runtests.sh

    - env:    TEST_NAME="Linux gcc 4.6 (make) bundled"
      compiler: gcc
      script:
        - export CC="gcc"
        - export CXX="g++"
        - ./configure --everything && make -s -j2 
        - ./travis/Linux/runtests.sh
    
    - env:    TEST_NAME="Linux gcc 4.8 (make) bundled"
      compiler: gcc
      script:
        - export CC="gcc-4.8"
        - export CXX="g++-4.8"
        - ./configure --everything && make -s -j2
        - ./travis/Linux/runtests.sh
    
    - env:    TEST_NAME="Linux gcc 4.6 (make) unbundled"
      compiler: gcc
      script:
        - export CC="gcc"
        - export CXX="g++"
        - sudo apt-get install -qq -y libpcre3-dev libssl-dev libexpat1-dev
        - ./configure --everything --unbundled && make -s -j2
        - ./travis/Linux/runtests.sh

    - env:    TEST_NAME="Linux gcc 4.8 (make) unbundled"
      compiler: gcc
      script:
        - sudo apt-get install -qq -y libpcre3-dev libssl-dev libexpat1-dev
        - export CC="gcc-4.8"
        - export CXX="g++-4.8"
        - ./configure --everything --unbundled && make -s -j2
        - ./travis/Linux/runtests.sh
    
    - env:    TEST_NAME="Linux clang 3.4 (make)"
      compiler: clang
      script:
        - ./configure --everything --config=Linux-clang && make -s -j2
        - ./travis/Linux/runtests.sh

    - env:    TEST_NAME="Linux arm-linux-gnueabi- (make)"
      compiler: gcc
      script:
        - ./configure --omit=Data/ODBC,Data/MySQL,Data/PostgreSQL,Crypto,NetSSL,PageCompiler && make -s -j2  CROSS_COMPILE=arm-linux-gnueabi- POCO_TARGET_OSARCH=armv7l

    - env:    TEST_NAME="Linux gcc 4.6 (CMake)"
      compiler: gcc
      script:
        - export CC="gcc"
        - export CXX="g++"
        - source ./travis/ignored.sh
        - export POCO_BASE=`pwd`
        - mkdir cmake-build && cd cmake-build && cmake -DENABLE_TESTS=ON .. && make -s -j2 && ctest -VV -E Data && cd ..
 
    - env:    TEST_NAME="Linux gcc 4.8 (CMake)"
      compiler: gcc
      script:
        - export CC="gcc-4.8"
        - export CXX="g++-4.8"
        - source ./travis/ignored.sh
        - export POCO_BASE=`pwd`
        - mkdir cmake-build && cd cmake-build && cmake -DENABLE_TESTS=ON .. && make -s -j2 && ctest -VV -E Data && cd ..

    - env:    TEST_NAME="Linux clang 3.4 (CMake)"
      compiler: clang
      script:
        - source ./travis/ignored.sh
        - export POCO_BASE=`pwd`
        - mkdir cmake-build && cd cmake-build && cmake -DENABLE_TESTS=ON .. && make -s -j2 && ctest -VV -E Data && cd ..

    - env:    TEST_NAME="Linux arm-linux-gnueabi-g++ (CMake)"
      compiler: gcc
      script:
        - export CC="arm-linux-gnueabi-gcc"
        - export CXX="arm-linux-gnueabi-g++"
        - source ./travis/ignored.sh
        - export POCO_BASE=`pwd`
        - mkdir cmake-build 
        - cd cmake-build && cmake -DENABLE_NETSSL=OFF -DENABLE_CRYPTO=OFF -DENABLE_TESTS=ON .. && make -s -j2 && cd ..

    - env:    TEST_NAME="Linux arm-linux-gnueabihf-g++ (CMake)"
      compiler: gcc
      script:
        - export CC="arm-linux-gnueabihf-gcc"
        - export CXX="arm-linux-gnueabihf-g++"
        - source ./travis/ignored.sh
        - export POCO_BASE=`pwd`
        - mkdir cmake-build
        - cd cmake-build && cmake -DENABLE_NETSSL=OFF -DENABLE_CRYPTO=OFF -DENABLE_TESTS=ON .. && make -s -j2 && cd ..


    # QA jobs for code analytics and metrics
    # build documentation and release
    - env:    TEST_NAME="Linux documentation & release"
      compiler: gcc
      script:
        - export CC="gcc"
        - export CXX="g++"
        - . env.sh && mkdoc all && mkrel all

    # static code analysis with cppcheck (we can add --enable=all later)
    - env:    TEST_NAME="cppcheck"
      script: cppcheck --force --quiet --inline-suppr -j2 -iData/SQLite/src/sqlite3.c .
    # search for TODO within source tree
    - env:    TEST_NAME="TODO"
      script: grep -r TODO *
    # search for FIXME within source tree
    - env:    TEST_NAME="FIXME"
      script: grep -r FIXME *
    # search for HACK within source tree
    - env:    TEST_NAME="HACK"
      script: grep -r HACK *
    # some statistics about the code base
    - env:    TEST_NAME="sloccount"
      script: sloccount .<|MERGE_RESOLUTION|>--- conflicted
+++ resolved
@@ -61,12 +61,7 @@
         - export CC="clang"
         - export CXX="clang++"
         - clang++ -x c++ /dev/null -dM -E
-<<<<<<< HEAD
-        - ./configure --everything --omit=Data/ODBC,Data/MySQL,Data/PostgreSQL && make -s -j2
-        - sudo make install
-=======
         - ./configure --everything --omit=Data/ODBC,Data/MySQL,Data/SQLite,Data/PostgreSQL && make -s -j2 && sudo make install
->>>>>>> d49ea8a5
         - ./travis/OSX/runtests.sh
 
     - env:    TEST_NAME="Linux gcc 4.6 (make) bundled"
